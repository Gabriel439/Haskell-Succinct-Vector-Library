--- conflicted
+++ resolved
@@ -1,10 +1,9 @@
 module Main where
 
 import Data.Word (Word64)
-import qualified Data.Vector as DV
 import Succinct.Vector
 import Test.DocTest (doctest)
-import Test.QuickCheck
+import Test.QuickCheck hiding (vector)
 
 import qualified Data.Vector.Primitive as Primitive
 
@@ -20,39 +19,8 @@
     ==> w64 <  numOnes sbv
     ==> w64 == unsafeRank sbv (unsafeSelect sbv w64)
 
-data VectorRank = VectorRank [Word64] Position deriving (Eq, Show)
-
-data LenAsPos = LenAsPos VectorRank deriving (Eq, Show)
-
-instance Arbitrary LenAsPos where
-  arbitrary = do
-    h <- arbitrary :: Gen Word64
-    v <- arbitrary :: Gen [Word64]
-    let n = (length v + 1) * 64 :: Int
-    return (LenAsPos (VectorRank (h:v) (Position n)))
-
-workingLenPos :: Property
-workingLenPos = property $
-    \(LenAsPos (VectorRank as i)) ->
-      let nv = prepare (DV.fromList as :: DV.Vector Word64) in
-      rank nv i == rank nv i
-
 main :: IO ()
 main = do
-<<<<<<< HEAD
-    quickCheck word64L
-    quickCheck word64R
-    quickCheck basicBlockL
-    quickCheck basicBlockR
-    quickCheck intermediateBlockL
-    quickCheck intermediateBlockR
-    quickCheck superBlockL
-    quickCheck superBlockR
-    quickCheck bitVectorL
-    quickCheck bitVectorR
-    quickCheck workingLenPos
-=======
     quickCheck testL
     quickCheck testR
->>>>>>> 03fb9475
     doctest ["src/Succinct/Vector.hs"]