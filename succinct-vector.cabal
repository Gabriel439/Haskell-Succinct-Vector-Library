Name: succinct-vector
Version: 1.0.0
Cabal-Version: >=1.10
Build-Type: Simple
License: BSD3
License-File: LICENSE
Copyright: 2015 Gabriel Gonzalez
Author: Gabriel Gonzalez
Maintainer: Gabriel439@gmail.com
Bug-Reports: https://github.com/Gabriel439/Haskell-Succinct-Vector-Library/issues
Synopsis: Succinct vectors
Description: This package provides a compact way to index a bit vector in order
    to compute two fundamental operations in constant time:
    .
    * `rank`   - Count how many ones there are up to a given index
    * `select` - Find the "nth" one
    .
    You can then use these two fundamental operations to compute many other
    derived operations efficiently in constant time.
Category: Data
Source-Repository head
    Type: git
    Location: https://github.com/Gabriel439/Haskell-Succinct-Vector-Library

Library
    HS-Source-Dirs: src
    Build-Depends:
        base       >= 4.5 && < 5   ,
        deepseq              < 1.5 ,
        primitive            < 0.7 ,
        QuickCheck >= 2.8 && < 2.9 ,
        vector     >= 0.6 && < 0.12
    Exposed-Modules:
          Succinct.Vector
    Other-Modules:
          Succinct.Vector.Index
        , Succinct.Vector.Primitives
    GHC-Options: -O2 -Wall
    Default-Language: Haskell2010

Test-Suite tests
    Type: exitcode-stdio-1.0
    HS-Source-Dirs: test
    Main-Is: Main.hs
    GHC-Options: -O2 -Wall
    Default-Language: Haskell2010
    Build-Depends:
<<<<<<< HEAD
        base       >= 4      && < 5   ,
        doctest    >= 0.9.12 && < 0.11,
        QuickCheck >= 2.8    && < 2.9 ,
        succinct-vector               ,
        vector
=======
        base            >= 4      && < 5   ,
        doctest         >= 0.9.12 && < 0.11,
        QuickCheck      >= 2.8    && < 2.9 ,
        succinct-vector                    ,
        vector          >= 0.6    && < 0.12
>>>>>>> 03fb9475

Benchmark bench
    Type: exitcode-stdio-1.0
    HS-Source-Dirs: bench
    Main-Is: Main.hs
    GHC-Options: -O2 -Wall
    Default-Language: Haskell2010
    Build-Depends:
        base            >= 4       && < 5   ,
        criterion       >= 1.1.0.0 && < 1.2 ,
        succinct-vector                     ,
        vector          >= 0.6     && < 0.12<|MERGE_RESOLUTION|>--- conflicted
+++ resolved
@@ -32,8 +32,7 @@
         vector     >= 0.6 && < 0.12
     Exposed-Modules:
           Succinct.Vector
-    Other-Modules:
-          Succinct.Vector.Index
+        , Succinct.Vector.Index
         , Succinct.Vector.Primitives
     GHC-Options: -O2 -Wall
     Default-Language: Haskell2010
@@ -45,19 +44,11 @@
     GHC-Options: -O2 -Wall
     Default-Language: Haskell2010
     Build-Depends:
-<<<<<<< HEAD
-        base       >= 4      && < 5   ,
-        doctest    >= 0.9.12 && < 0.11,
-        QuickCheck >= 2.8    && < 2.9 ,
-        succinct-vector               ,
-        vector
-=======
         base            >= 4      && < 5   ,
         doctest         >= 0.9.12 && < 0.11,
         QuickCheck      >= 2.8    && < 2.9 ,
         succinct-vector                    ,
         vector          >= 0.6    && < 0.12
->>>>>>> 03fb9475
 
 Benchmark bench
     Type: exitcode-stdio-1.0
